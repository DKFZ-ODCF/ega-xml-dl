--- conflicted
+++ resolved
@@ -5,12 +5,8 @@
 # user agent to report as; let the archive know who is hammering their servers
 I_AM_THE_ONE_WHO_KNOCKS="DKFZ ega crawler - ${USER}@${HOSTNAME}"
 
-<<<<<<< HEAD
 # EBI-EGA server root:
-EGA_ROOT="https://www.ebi.ac.uk/ena/submit"
-=======
 EBI_BASE_URL="https://www.ebi.ac.uk/ena/submit"
->>>>>>> 421030e9
 
 # count lines in a file, returning ONLY the numeric count 
 linecount() {
@@ -55,11 +51,7 @@
 for TYPE in "${TYPES[@]}"; do
     echo "preparing todo-list for $TYPE"
     # construct the overview URL
-<<<<<<< HEAD
-    URL="$EGA_ROOT/report/$TYPE/?format=csv&max-results=99999"
-=======
     URL="${EBI_BASE_URL}/report/$TYPE/?format=csv&max-results=99999"
->>>>>>> 421030e9
 
     # unfortunately, there is no way to use recursive wget, because the EBI does not offer
     # any listing of all the XML files (even requesting the overview with "format=xml" does nothing
@@ -117,11 +109,7 @@
 
     # get batch of XML files for this data-type
     while read ID; do
-<<<<<<< HEAD
-        URL="$EGA_ROOT/drop-box/$TYPE/$ID?format=xml%"
-=======
         URL="${EBI_BASE_URL}/drop-box/$TYPE/$ID?format=xml%"
->>>>>>> 421030e9
         curl \
             -u "$BOX:$PASSWORD" \
             --user-agent "$I_AM_THE_ONE_WHO_KNOCKS" \
